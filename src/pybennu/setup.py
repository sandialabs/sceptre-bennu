--- conflicted
+++ resolved
@@ -11,12 +11,6 @@
 from setuptools.command.egg_info import egg_info
 from setuptools.command.install import install
 
-<<<<<<< HEAD
-=======
-# # Get git version
-# import version
-
->>>>>>> ba5a43c4
 """
 BEGIN CUSTOM INSTALL COMMANDS
 These classes are used to hook into setup.py's install process.
@@ -159,10 +153,6 @@
     # https://peps.python.org/pep-0440/
     # TODO: move to pyproject.toml, use setuptools_scm to do version handling
     # https://github.com/pypa/setuptools_scm
-<<<<<<< HEAD
-=======
-    # version                 = version.get_git_version(),
->>>>>>> ba5a43c4
     version                 = '0.0.0',
     description             = 'bennu python providers and utilities',
     url                     = 'https://github.com/sandialabs/sceptre-bennu.git',
@@ -175,10 +165,7 @@
         'License :: OSI Approved :: GNU General Public License v3 (GPLv3)',
         'Operating System :: POSIX :: Linux',
         'Programming Language :: Python :: 3.8',
-<<<<<<< HEAD
         'Programming Language :: Python :: 3.9',
-=======
->>>>>>> ba5a43c4
     ],
     python_requires         = '>=3.8',
     entry_points            = entries,
